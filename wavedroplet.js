"use strict";

// debugging
var debug = false;

function log(o) {
    if (debug) {
        console.log(o);
    }
}

<<<<<<< HEAD
var toStream = false;

=======
>>>>>>> ea2704be
// find visible width/height 
var w = window,
    d = document,
    e = d.documentElement,
    g = d.getElementsByTagName('body')[0];

var total_width = w.innerWidth || e.clientWidth || g.clientWidth;
var total_height = w.innerHeight || e.clientHeight || g.clientHeight;

// set chart size dimensions
var sidebar_width = 180;
// set margin for set of charts
var dimensions = {
    page: {
        left: 20,
        top: 30
    },
    height: {
        per_chart: 0,
        overview: 80,
        x_axis: 20,
        above_charts: 5,
        below_charts: 30,
        tooltip: 15,
    },
    width: {
        chart: 0,
        y_axis: 60
    },
}

// metric lists
var availableMetrics = [
    "ta",
    "ra",
    "typestr",
    "seq",
    "rate",
    "orig_len",
    "pcap_secs",
    "mac_usecs",
    "streamId",
    "antenna",
    "dbm_antnoise",
    "dbm_antsignal",
    "dsmode",
    "duration",
    "powerman",
    "retry",
];

var selectableMetrics = [
    "seq",
    "mcs",
    "spatialstreams",
    "bw",
    "rate",
    "retry",
    "type",
    "typestr",
    "dsmode",
    "dbm_antsignal",
    "dbm_antnoise",
    "bad"
];

// settings per selectable metric
var field_settings = {
    'pcap_secs': {
        'value_type': 'number',
        'scale_type': 'linear',
    },
    'seq': {
        'value_type': 'number',
        'scale_type': 'linear',
    },
    'rate': {
        'value_type': 'number',
        'scale_type': 'linear',
    },
    'bad': {
        'value_type': 'boolean',
        'scale_type': 'linear'
    },
    'retry': {
        'value_type': 'boolean',
        'scale_type': 'linear'
    }
}

for (var i in selectableMetrics) {
    if (!field_settings[selectableMetrics[i]]) {
        field_settings[selectableMetrics[i]] = {
            'value_type': 'number',
            'scale_type': 'linear'
        }
    }
}

// global variables
var state = {
    to_plot: [],
    scales: [],
    // When not null, crosshairs will focus only on packets for this stream.
    selected_stream: null
}

var reticle = {}; // dict[field; crosshair]
var histogramPacketNum = [] // array to be used to create overview histogram
var number_of_packets;

var dataset; // all packets, sorted by pcap_secs
var stream2packetsDict = {};
var stream2packetsArray = [];

// pcap axis
var pcapSecsAxis = d3.svg.axis()
    .tickFormat(hourMinuteMilliseconds)
    .orient('bottom')
    .ticks(5);

// set up brush and brushed function
var brush = d3.svg.brush()
    .on("brushend", function() {
        update_pcaps_domain(brush.empty() ? state.scales['pcap_secs_fixed'].domain() : brush.extent())
    });

// binary search function for pcap_secs
var binary_search_by_pcap_secs =
    d3.bisector(function(d) {
        return d.pcap_secs
    }).left

// helper function for scales
function scaled(name) {
    return function(d) {
        return state.scales[name](d[name]);
    }
}

// get data & visualize
d3.json('/json/' + decodeURIComponent(get_query_param('key')[0]), function(error, json) {
    if (error) return console.error('error', error);

    var begin = new Date().getTime();

    // update title
    document.getElementById("title").innerHTML = json.filename;

    init(json);
    draw();

    var end = new Date().getTime();
    log('Spent on visualization ' + ((end - begin) / 1000) + ' sec.');
})

function init(json) {
    // TODO(katepek): Should sanitize here? E.g., discard bad packets?
    // Packets w/o seq?
    dataset = json.js_packets;

    state.to_plot = get_query_param('to_plot');

    // Leave only packets that have all the fields that we want to plot
    sanitize_dataset();

    dataset.sort(function(x, y) {
        return x['pcap_secs'] - y['pcap_secs'];
    });

    // TODO(katepek): Recalculate and redraw when resized
    dimensions.height.per_chart = Math.max((total_height - dimensions.height.overview - dimensions.page.top - (state.to_plot.length + 1) * (dimensions.height.above_charts + dimensions.height.below_charts + dimensions.height.x_axis)) / state.to_plot.length, 100);
    dimensions.width.chart = total_width - dimensions.page.left - dimensions.width.y_axis - sidebar_width;

    var x_range = [0, dimensions.width.chart];
    var y_range = [dimensions.height.per_chart, 0];

    log('total_height = ' + total_height);
    log('height = ' + dimensions.height.per_chart);

    add_scale('pcap_secs', x_range);
    state.to_plot.forEach(function(d) {
        add_scale(d, y_range)
    });
    // add scale for legend, based on pcap_secs scale
    state.scales['pcap_secs_fixed'] = d3.scale.linear().domain(state.scales['pcap_secs'].domain()).range(state.scales['pcap_secs'].range());

    pcapSecsAxis.scale(state.scales['pcap_secs']);

    // get array of all packetSecs and use a histogram
    var packetSecs = []

    dataset.forEach(function(d) {
        // store time of packet
        packetSecs.push(d.pcap_secs)

        replace_address_with_alias(d, json.aliases);
        // track streams
        var streamId = to_stream_key(d, json.aliases);
        d.streamId = streamId;
        if (!stream2packetsDict[streamId]) {
            stream2packetsDict[streamId] = {
                values: [d]
            };
            stream2packetsArray.push(streamId);
        } else {
            stream2packetsDict[streamId].values.push(d);
        }
    })

    // set up histogram with 1000 bins
    number_of_packets = packetSecs.length;
    histogramPacketNum = d3.layout.histogram().bins(1000)(packetSecs);

    // construct array to keep track of bin edges relative to dataset slices to aid in adding/removing points
    var dataSliceTracker = [];
    var count = 0;
    histogramPacketNum.forEach(function(d, i) {
        dataSliceTracker.push(count)
        count = count + d.y;
    })

    // sort streams by number of packets per stream
    stream2packetsArray.sort(function(a, b) {
        return stream2packetsDict[b].values.length - stream2packetsDict[a].values.length
    })
}

// helper functions for init
function get_query_param(param) {
    var urlKeyValuePairs = {}
    window.location.href.split("#")[1].split("&").forEach(function(d) {
        var m = d.split("=");
        urlKeyValuePairs[m[0]] = m[1]
    })
    return urlKeyValuePairs[param].split(',')
}

function to_stream_key(d, aliases) {
    return d['ta'].replace(/:/g, '') + '---' + d['ra'].replace(/:/g, '');
}

function to_visible_stream_key(d) {
    return d.replace(/---/g, '→')
}

function to_css_stream_key(d) {
    return d.replace(/→/g, '---')
}

function replace_address_with_alias(d, aliases) {
    d['ta'] = aliases[d['ta']] || d['ta']
    d['ra'] = aliases[d['ra']] || d['ra']
}

function complement_stream_id(key) {
    // match any letter/number for aliases
    var re = /(([a-z]|[A-Z]|[0-9])+)---(([a-z]|[A-Z]|[0-9])+)/
    var z = key.match(re)
    return z[3] + "---" + z[1]
}

// helper functions for init
function get_query_param(param) {
    var urlKeyValuePairs = {}
    window.location.href.split("#")[1].split("&").forEach(function(d) {
        var m = d.split("=");
        urlKeyValuePairs[m[0]] = m[1]
    })
    return urlKeyValuePairs[param].split(',')
}

function to_stream_key(d, aliases) {
    return d['ta'].replace(/:/g, '') + '---' + d['ra'].replace(/:/g, '');
}

function to_visible_stream_key(d) {
    return d.replace(/---/g, '→')
}

function to_css_stream_key(d) {
    return d.replace(/→/g, '---')
}

function replace_address_with_alias(d, aliases) {
    d['ta'] = aliases[d['ta']] || d['ta']
    d['ra'] = aliases[d['ra']] || d['ra']
}

function complement_stream_id(key) {
    // match any letter/number for aliases
    var re = /(([a-z]|[A-Z]|[0-9])+)---(([a-z]|[A-Z]|[0-9])+)/
    var z = key.match(re)
    return z[3] + "---" + z[1]
}

var excludedData = {
    'no_pcap_value': {
        count: 0
    },
    'non_positive_pcap_value': {
        count: 0
    },
    'type_ack': {
        count: 0
    },
    'null_ta': {
        count: 0
    },
    'null_ra': {
        count: 0
    },
    'missing_plottype': {
        count: 0
    }
}

function sanitize_dataset() {
    var before = dataset.length;
    log('Before filtering: ' + dataset.length);
    dataset = dataset.filter(function(d) {
        if (!d['pcap_secs']) {
            excludedData.no_pcap_value.count++;
        }
        if (d['pcap_secs'] <= 0) {
            excludedData.non_positive_pcap_value.count++;
        }

        // exclude ACK
        if (d['typestr'] == '1D ACK') {
            excludedData.type_ack.count++;
            return false;
        }

        // exclude null ta (remove this?)
        if (!d['ta']) {
            excludedData.null_ta.count++;
            return false;
        }

        for (var idx in state.to_plot) {
            if (!d.hasOwnProperty(state.to_plot[idx])) {
                excludedData.missing_plottype.count++;
            }
        }
        return true;
    });
    log(excludedData)
    log("Percent of packets removed: ", (before - dataset.length) / before)
    log('After filtering: ' + dataset.length);
}

function add_scale(field, range) {
    state.scales[field] = d3.scale[field_settings[field]['scale_type']]()
        .domain([d3.min(dataset, function(d) {
                return d[field]
            }),
            d3.max(dataset, function(d) {
                return d[field]
            })
        ])
        .range(range);
}

function draw() {
    add_butter_bar();

    add_overview();

    state.to_plot.forEach(function(d) {
        visualize(d)
    })

    add_legend();
}

function add_overview() {
    var max = 0;

    // find max bar height and use to set Y axis for overview chart
    histogramPacketNum.forEach(function(d) {
        if (d.y > max) {
            max = d.y;
        }
    })
    state.scales["packetNumPerTenth"] = d3.scale.linear().domain([0, max]).range([dimensions.height.overview, 0])

    // set up axis
    var overviewYaxis = d3.svg.axis()
        .scale(state.scales['packetNumPerTenth'])
        .orient('right')
        .ticks(3);

    var overviewXaxis = d3.svg.axis()
        .scale(state.scales['pcap_secs_fixed'])
        .tickFormat(hourMinuteMilliseconds)
        .orient('bottom')
        .ticks(5);

    // start building the chart
    var overviewChart = d3
        .select('body')
        .append('svg')
        .attr('id', 'histogramZoomNav')
        .attr('width', dimensions.width.chart + dimensions.width.y_axis)
        .attr('height', dimensions.height.overview + dimensions.height.x_axis + dimensions.height.above_charts + dimensions.height.below_charts)
        .append("g")
        .attr("transform", "translate(" + dimensions.page.left + ",0)");

    // append x-axis
    overviewChart.append('g')
        .attr('class', 'axis x overview')
        .attr('transform', 'translate(0,' + dimensions.height.overview + ')')
        .call(overviewXaxis);

    overviewChart.append('g')
        .attr('class', 'axis y overview')
        .attr('transform', 'translate(' + dimensions.width.chart + ', 0)')
        .call(overviewYaxis);

    // draw bars
    overviewChart.selectAll(".histBar")
        .data(histogramPacketNum)
        .enter().append("rect")
        .attr("class", "histBar")
        .attr("x", function(d) {
            return state.scales['pcap_secs_fixed'](d.x)
        })
        .attr("y", function(d) {
            return state.scales["packetNumPerTenth"](d.y);
        })
        .attr("width", function(d) {
            return state.scales['pcap_secs_fixed'](d.x + d.dx) - state.scales['pcap_secs_fixed'](d.x)
        })
        .attr("height", function(d) {
            return dimensions.height.overview - state.scales["packetNumPerTenth"](d.y)
        });

    // set initial x value for brush
    brush.x(state.scales['pcap_secs_fixed'])

    // append brush
    overviewChart.append("g")
        .attr("class", "x brush")
        .call(brush)
        .selectAll("rect")
        .attr("y", -6)
        .attr("height", dimensions.height.overview + 7);
}

function add_butter_bar() {
    var butter_bar_height = 30;
    var svg = d3
        .select('body')
        .append('svg')
        .attr('id', 'butter_bar')
        .attr('width', dimensions.width.chart)
        .attr('height', butter_bar_height);
    svg.append('rect')
        .attr('id', 'butter_bar_box')
        .attr('width', dimensions.width.chart)
        .attr('height', butter_bar_height)
        .style('fill', 'none');
    svg.append('text')
        .attr('id', 'butter_bar_msg')
        .attr('class', 'legend')
        .attr('x', dimensions.width.chart / 2)
        .attr('y', butter_bar_height / 2 + 5)
        .style('fill', 'black')
        .style('font-size', 14);
}

function add_legend() {
    var legend = d3
        .select('body')
        .append('svg')
        .attr('class', 'legend')
        .attr('width', dimensions.width.chart)
        .attr('height', dimensions.height.per_chart)
        .append("g")
        .attr("transform", "translate(" + dimensions.page.left + ",0)");

    var font_width = 6;
    var key_length = font_width * ((12 + 5) * 2 + 1);
    var total_length = key_length;
    var n_cols = Math.floor(total_width / total_length);

    for (var i in stream2packetsArray) {
        var streamId = stream2packetsArray[i];
        var count = stream2packetsDict[streamId].values.length;
        var legend_line_height = 30;
        // only show on legend if more than 1% belong to this stream
        if (count > number_of_packets * .01) {
            var col = i % n_cols;
            var row = Math.floor(i / n_cols);
            legend.append('text')
                .attr('class', 'legend stream_' + streamId)
                .attr('x', col * total_length)
                .attr('y', (row + .5) * legend_line_height)
                .text(to_visible_stream_key(streamId))
                .on('click', function() {
                    select_stream(to_css_stream_key(this.textContent));
                });
        } else {
            break;
        }
    }
}

function butter_bar(text) {
    d3.select('text#butter_bar_msg')
        .style('opacity', 1)
        .text(text);
    d3.select('rect#butter_bar_box')
        .style('opacity', 1)
        .style('fill', 'red');
    d3.select('text#butter_bar_msg')
        .transition()
        .duration(2000)
        .style('opacity', 0);
    d3.select('rect#butter_bar_box')
        .transition()
        .duration(700)
        .style('opacity', 0);
}

d3.select('#tooltip')
    .style('top', dimensions.page.top + 'px')
    .classed('hidden', true)
    .append("svg")
    .attr("width", sidebar_width - 10)
    .attr("height", availableMetrics.length * dimensions.height.tooltip)
    .selectAll('.tooltipValues')
    .data(availableMetrics)
    .enter()
    .append("text")
    .attr("class", "tooltipValues")
    .attr("y", function(k, i) {
        return i * dimensions.height.tooltip + 10
    });

function visualize(field) {
    log('About to visualize ' + field);

    // set up main svg for plot
    var mainChart = d3.select('body')
        .append('svg')
        .attr('class', 'plot_' + field)
        .attr('width', dimensions.width.chart + dimensions.width.y_axis)
        .attr('height', dimensions.height.per_chart + dimensions.height.x_axis + dimensions.height.above_charts + dimensions.height.below_charts)
        .append("g")
        .attr("transform", "translate(" + dimensions.page.left + "," + dimensions.height.above_charts + ")");;

    if (field_settings[field].value_type == 'number') {
        visualize_numbers(field, mainChart)
    } else if (field_settings[field].value_type == 'boolean') {
        visualize_boolean(field, mainChart);
    }

}

// helper functions for draw
function boolean_percent_of_total_area_setup(data, currentField, xFunc) {
    // percent 1 vs 0
    var runningSeq = [];
    var runningCount = 0;
    var rollingAverageLength = 20
    var k = d3.svg.area()
        .x(xFunc)
        .y0(function(d) {
            return dimensions.height.per_chart
        })
        .y1(function(d) {
            if (runningSeq.length > rollingAverageLength) {
                runningCount = runningCount - runningSeq.shift();
            }
            runningSeq.push(d[currentField]);
            runningCount = runningCount + d[currentField];
            return dimensions.height.per_chart * .45 * (1 - runningCount / rollingAverageLength) + dimensions.height.per_chart * .55;
        })
        .interpolate("basis");

    return k(data)
}

function visualize_boolean(field, svg) {

    var boolean_boxes = svg.append('g').attr("class", 'boolean_boxes_' + field).attr("fill", "grey").attr("opacity", .5)

    // rectangle view 
    enter_boolean_boxes_by_dataset(field,
        boolean_boxes.selectAll('.bool_boxes_rect_' + field)
        .data(dataset, function(d) {
            return d.pcap_secs
        }));

    // area chart view
    draw_boolean_percent_chart(field, svg)

    // x and y axis
    draw_metric_x_axis(svg, field);
}

function draw_boolean_percent_chart(field, svg) {
    // area chart showing percent of last 20 that were "bad"
    svg.append("rect")
        .attr("class", "background_box")
        .attr("width", dimensions.width.chart)
        .attr("height", dimensions.height.per_chart * .45)
        .attr("x", 0)
        .attr("y", dimensions.height.per_chart * .55);

    svg.append("path")
        .attr("class", "percent_area_chart_boolean_" + field + " percent_area")
        .attr("d", boolean_percent_of_total_area_setup(dataset, field, scaled('pcap_secs')));
}

function enter_boolean_boxes_by_dataset(fieldName, svg) {
    svg.enter()
        .append('rect')
        .attr('x', scaled('pcap_secs'))
        .attr('y', function(d) {
            if (d[fieldName] == 1) {
                return 0
            } else {
                return dimensions.height.per_chart * .2
            }
        })
        .attr('width', 2)
        .attr('height', dimensions.height.per_chart * .18)
        .attr('class', 'bool_boxes_rect_' + fieldName);

}

function visualize_numbers(field, svg) {
    // set up crosshairs element
    reticle[field] = svg.append('g')
        .attr("class", "focus")
        .style('display', null);

    // draw points
<<<<<<< HEAD
    if (toStream) {
        stream2packetsArray.forEach(function(d) {
            draw_points_per_stream(field, d, stream2packetsDict, svg)
        });
    } else {
        draw_points(field, svg);
    }
=======
    stream2packetsArray.forEach(function(d) {
        draw_points_per_stream(field, d, stream2packetsDict, svg)
    });
>>>>>>> ea2704be
    // x and y axis
    draw_metric_x_axis(svg, field);
    draw_metric_y_axis(svg, field);

    // Add crosshairs
    draw_crosshairs(reticle[field]);

    // append the rectangle to capture mouse movements
    draw_hidden_rect_for_mouseover(svg, field)
}

function draw_points(fieldName, svg) {
    svg.append('g').attr("class", 'pcap_vs_' + fieldName + " metricChart").attr("fill", 'grey')
        .selectAll('.points')
        .data(dataset, function(d) {
            return d.pcap_secs
        })
        .enter()
        .append('circle')
        .attr('class', 'points')
        .attr('cx', scaled('pcap_secs'))
        .attr('cy', scaled(fieldName))
        .attr('r', 2);
}

// visualization set up functions
function draw_points_per_stream(fieldName, streamId, packetsDictionary, svg) {
    svg.append('g').attr("class", 'pcap_vs_' + fieldName + " stream_" + streamId + " metricChart").attr("fill", 'grey')
        .selectAll('.points')
        .data(packetsDictionary[streamId].values)
        .enter()
        .append('circle')
        .attr('class', 'points')
        .attr('cx', scaled('pcap_secs'))
        .attr('cy', scaled(fieldName))
        .attr('r', 2);
}

function draw_metric_y_axis(svg, fieldName) {
    var yAxis = d3.svg.axis()
        .scale(state.scales[fieldName])
        .orient('right')
        .ticks(5);

    // y axis
    svg.append('g')
        .attr('class', 'axis y')
        .attr('transform', 'translate(' + (dimensions.width.chart) + ',0)')
        .call(yAxis);
}

function draw_metric_x_axis(svg, fieldName) {
    // title for plot
    svg.append("text")
        .attr('transform', 'translate(' + dimensions.width.chart / 2 + ',' + (dimensions.height.per_chart + dimensions.height.x_axis + dimensions.height.below_charts / 3) + ')')
        .attr("class", "text-label")
        .attr("text-anchor", "middle")
        .text(fieldName);

    // x axis
    var xaxis = svg.append('g')
        .attr('class', 'axis x metric')
        .on("dblclick", function() {
            var currentDomain = state.scales['pcap_secs'].domain();
            var zoomCenter = state.scales['pcap_secs'].invert(d3.event.x);

            var newDomain = [(zoomCenter - currentDomain[0]) / 2 + currentDomain[0], (zoomCenter - currentDomain[1]) / 2 + currentDomain[1]];

            // update brush domain and visible extent
            brush.extent(newDomain)
            d3.selectAll(".brush").call(brush)

            update_pcaps_domain(newDomain)
        })
        .attr('transform', 'translate(0,' + (dimensions.height.per_chart) + ')')

    xaxis.call(pcapSecsAxis);
    xaxis.append("rect").attr('height', dimensions.height.x_axis).attr('width', dimensions.width.chart).style('opacity', 0);

}

function update_pcaps_domain(newDomain) {
    // update charts
    state.scales['pcap_secs'].domain(newDomain);
    d3.selectAll(".axis.x.metric").call(pcapSecsAxis);

<<<<<<< HEAD
    if (toStream) {
        d3.selectAll(".points").attr('cx', scaled('pcap_secs'))
    }

=======
>>>>>>> ea2704be
    // todo: better way of calling this more generally to update x-axis scale?
    var trimmed_data = trim_by_pcap_secs(dataset);

    state.to_plot.forEach(function(fieldName) {
        if (!toStream & field_settings[fieldName].value_type == 'number') {
            var points = d3.selectAll('.pcap_vs_' + fieldName).selectAll('.points')
                .data(trimmed_data, function(d) {
                    return d.pcap_secs
                })

<<<<<<< HEAD
            points.exit().remove();

            points.attr('cx', scaled('pcap_secs'))

            points.enter()
                .append('circle')
                .attr('class', 'points')
                .attr('cx', scaled('pcap_secs'))
                .attr('cy', scaled(fieldName))
                .attr('r', 2);
        }

        if (field_settings[fieldName].value_type == 'boolean') {
            d3.selectAll(".percent_area_chart_boolean_" + fieldName)
                .attr("d", boolean_percent_of_total_area_setup(trimmed_data, fieldName, scaled('pcap_secs')));

=======
>>>>>>> ea2704be
            var bool_boxes_current = d3.select(".boolean_boxes_" + fieldName)
                .selectAll(".bool_boxes_rect_" + fieldName)
                .data(trimmed_data, function(d) {
                    return d.pcap_secs
                })
                // exit 
            bool_boxes_current.exit().remove()

            // update
            bool_boxes_current.attr('x', scaled('pcap_secs'));

            // enter
            enter_boolean_boxes_by_dataset(fieldName, bool_boxes_current)

        }

    })
}

// helper functions for update
function trim_by_pcap_secs(data) {
    // slice dataset based on desired min/max pcap milliseconds
    var domain = state.scales['pcap_secs'].domain();
    return data.slice(binary_search_by_pcap_secs(data, domain[0]), binary_search_by_pcap_secs(data, domain[1]));
}

// helper functions for selection
function draw_hidden_rect_for_mouseover(svg, fieldName) {
    svg.append('rect')
        .attr('width', dimensions.width.chart)
        .attr('height', dimensions.height.per_chart)
        .attr("class", "plotRect")
        .style('fill', 'none')
        .style('pointer-events', 'all')
        .on('mouseover', function() {
            d3.selectAll(".focus").classed("hidden", false)
        })
        .on('mouseout', function() {
            var x = d3.mouse(this)[0];
            if (x < state.scales['pcap_secs'].range()[0] ||
                x > state.scales['pcap_secs'].range()[1]) {
                d3.select('#tooltip').classed("hidden", true)
                d3.selectAll(".focus").classed("hidden", true)
            }
        })
        .on('click', function() {
            d = find_packet(d3.mouse(this)[0], d3.mouse(this)[1], fieldName, false);
            if (!d) return;
            select_stream(d.streamId);
            update_crosshairs(d, fieldName);
        })
        .on('mousemove', function() {
            d = find_packet(d3.mouse(this)[0], d3.mouse(this)[1], fieldName, true);
            //      if (!state.selected_stream) {
            //          // do nothing
            //      }
            if (!d) return;
            update_crosshairs(d, fieldName);
        });
}

function draw_crosshairs(element) {
    element.append('line')
        .attr('class', 'x')
        .attr('y1', 0)
        .attr('y2', dimensions.height.per_chart);

    element.append('line')
        .attr('class', 'y')
        .attr('x1', 0)
        .attr('x2', dimensions.width.chart);

    element.append('circle')
        .attr('class', 'y')
        .attr('r', 7);

    element.append('text')
        .attr('class', 'y1')
        .attr('dx', 8)
        .attr('dy', '-.5em');
}

function find_packet(x, y, field, lock) {
    if (x < state.scales['pcap_secs'].range()[0] ||
        x > state.scales['pcap_secs'].range()[1] ||
        y > total_height)
        return;

    var pcap_secs = state.scales['pcap_secs'].invert(x);
    var search_in = dataset;

    if (state.selected_stream && lock) {
        search_in = stream2packetsDict[state.selected_stream].values;
    }

    var idx = binary_search_by_pcap_secs(search_in, pcap_secs, 0);
    d = closest_to_y(search_in, idx, x, y, scaled(field), field);

    return d;
}

function closest_to_y(search_in, idx, x, y, scaled_y, field) {
    var idx_range = 50;
    var x_range = 10;
    var scaled_x = scaled('pcap_secs');

    if (search_in.length > 1) {
        idx = Math.abs(x - scaled_x(search_in[idx - 1])) >
            Math.abs(x - scaled_x(search_in[idx])) ?
            idx : idx - 1;
    } else {
        idx = 0;
    }
    var begin = Math.max(0, idx - idx_range);
    var end = Math.min(search_in.length - 1, idx + idx_range);

    var closest_idx = idx;

    var min_x = Math.abs(x - scaled_x(search_in[idx]));
    var min_y = Math.abs(y - scaled_y(search_in[idx]));

    for (var i = begin; i <= end; i++) {
        if (Math.abs(x - scaled_x(search_in[i])) > x_range) {
            continue; // too far away
        }
        if (Math.abs(y - scaled_y(search_in[i])) < min_y ||
            (Math.abs(y - scaled_y(search_in[i])) == min_y &&
                Math.abs(x - scaled_x(search_in[i])) < min_x)) {
            min_x = Math.abs(x - scaled_x(search_in[i]));
            min_y = Math.abs(y - scaled_y(search_in[i]));
            closest_idx = i;
        }
    }

    return search_in[closest_idx];
}

function update_crosshairs(d, field) {
    var detailedInfo = d;

    for (var r_field in reticle) {
        var closest_x = scaled('pcap_secs')(d);
        var closest_y = scaled(r_field)(d);

        reticle[r_field].select('.x')
            .attr('transform', 'translate(' + closest_x + 10 + ',0)');
        reticle[r_field].select('.y')
            .attr('transform', 'translate(0,' + closest_y + ')');

        // note - throws NaN errors when y is not a numeric value
        reticle[r_field].select('circle.y')
            .attr('transform',
                'translate(' + closest_x + ',' + closest_y + ')');
    }

    update_show_Tooltip(detailedInfo);
}

function update_show_Tooltip(data) {
    d3.select('#tooltip')
        .classed('hidden', false)
        .selectAll(".tooltipValues")
        .data(availableMetrics)
        .text(function(k) {
            if (k == "streamId") {
                return k + ": " + to_visible_stream_key(data[k]);
            }
            return k + ": " + data[k]
        });
}

function highlight_stream(streamId) {
    d3.selectAll(".legend").classed("selected", false).classed("selectedComplement", false)

    state.to_plot.forEach(function(d) {
        d3.selectAll(".pcap_vs_" + d).classed("selected", false).classed("selectedComplement", false)
    })

    // select these points
    d3.selectAll('.stream_' + streamId)
        .classed("selected", true)
        .classed("selectedComplement", false);

    d3.selectAll('.stream_' + complement_stream_id(streamId))
        .classed("selectedComplement", true)
        .classed("selected", false);
}

function select_stream(streamId) {

    // if new stream selected, update view & selected stream
    if (!state.selected_stream || streamId != state.selected_stream) {

        // need to clear because from the legend the user can click on another stream even when a stream is "locked"
        // which is not possible from the points since you can only mouseover your state.selected_stream
        highlight_stream(streamId);

        state.selected_stream = streamId;
        butter_bar('Locked to: ' + to_visible_stream_key(streamId));
    } else {
        d3.selectAll(".selected").classed("selected", false);
        d3.selectAll(".selectedComplement").classed("selectedComplement", false);
        state.selected_stream = null;
        butter_bar('Unlocked')
    }
}

// helper functions for time formatting
function hourMinuteMilliseconds(d) {
    return d3.time.format("%H:%M:%S")(new Date(d * 1000))
}

function milliseconds(d) {
    return d3.time.format("%L")(new Date(d * 1000))
}<|MERGE_RESOLUTION|>--- conflicted
+++ resolved
@@ -9,11 +9,8 @@
     }
 }
 
-<<<<<<< HEAD
 var toStream = false;
 
-=======
->>>>>>> ea2704be
 // find visible width/height 
 var w = window,
     d = document,
@@ -655,7 +652,6 @@
         .style('display', null);
 
     // draw points
-<<<<<<< HEAD
     if (toStream) {
         stream2packetsArray.forEach(function(d) {
             draw_points_per_stream(field, d, stream2packetsDict, svg)
@@ -663,11 +659,6 @@
     } else {
         draw_points(field, svg);
     }
-=======
-    stream2packetsArray.forEach(function(d) {
-        draw_points_per_stream(field, d, stream2packetsDict, svg)
-    });
->>>>>>> ea2704be
     // x and y axis
     draw_metric_x_axis(svg, field);
     draw_metric_y_axis(svg, field);
@@ -754,13 +745,10 @@
     state.scales['pcap_secs'].domain(newDomain);
     d3.selectAll(".axis.x.metric").call(pcapSecsAxis);
 
-<<<<<<< HEAD
     if (toStream) {
         d3.selectAll(".points").attr('cx', scaled('pcap_secs'))
     }
 
-=======
->>>>>>> ea2704be
     // todo: better way of calling this more generally to update x-axis scale?
     var trimmed_data = trim_by_pcap_secs(dataset);
 
@@ -771,7 +759,6 @@
                     return d.pcap_secs
                 })
 
-<<<<<<< HEAD
             points.exit().remove();
 
             points.attr('cx', scaled('pcap_secs'))
@@ -788,8 +775,6 @@
             d3.selectAll(".percent_area_chart_boolean_" + fieldName)
                 .attr("d", boolean_percent_of_total_area_setup(trimmed_data, fieldName, scaled('pcap_secs')));
 
-=======
->>>>>>> ea2704be
             var bool_boxes_current = d3.select(".boolean_boxes_" + fieldName)
                 .selectAll(".bool_boxes_rect_" + fieldName)
                 .data(trimmed_data, function(d) {
