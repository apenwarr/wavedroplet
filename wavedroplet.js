"use strict";

// debugging
var debug = false;

function log(o) {
    if (debug) {
        console.log(o);
    }
}

// find visible width/height 
var w = window,
    d = document,
    e = d.documentElement,
    g = d.getElementsByTagName('body')[0];

var total_width = w.innerWidth || e.clientWidth || g.clientWidth;
var total_height = w.innerHeight || e.clientHeight || g.clientHeight;

// set chart size dimensions
var sidebar_width = 180;
// set margin for set of charts
var dimensions = {
    page: {
        left: 20,
        top: 30
    },
    height: {
        per_chart: 0,
        overview: 80,
        x_axis: 20,
        above_charts: 5,
        below_charts: 30,
        tooltip: 15,
    },
    width: {
        chart: 0,
        y_axis: 60
    },
}

// metric lists
var availableMetrics = [
    "ta",
    "ra",
    "typestr",
    "seq",
    "rate",
    "orig_len",
    "pcap_secs",
    "mac_usecs",
    "streamId",
    "antenna",
    "dbm_antnoise",
    "dbm_antsignal",
    "dsmode",
    "duration",
    "powerman",
    "retry",
];

var selectableMetrics = [
    "seq",
    "mcs",
    "spatialstreams",
    "bw",
    "rate",
    "retry",
    "type",
    "typestr",
    "dsmode",
    "dbm_antsignal",
    "dbm_antnoise",
    "bad"
];

// settings per selectable metric
var field_settings = {
    'pcap_secs': {
        'value_type': 'number',
        'scale_type': 'linear',
    },
    'seq': {
        'value_type': 'number',
        'scale_type': 'linear',
    },
    'rate': {
        'value_type': 'number',
        'scale_type': 'linear',
    },
    'bad': {
        'value_type': 'boolean',
        'scale_type': 'linear'
    },
    'retry': {
        'value_type': 'boolean',
        'scale_type': 'linear'
    }
}

for (var i in selectableMetrics) {
    if (!field_settings[selectableMetrics[i]]) {
        field_settings[selectableMetrics[i]] = {
            'value_type': 'number',
            'scale_type': 'linear'
        }
    }
}

// global variables
var state = {
    to_plot: [],
    scales: [],
    // When not null, crosshairs will focus only on packets for this stream.
    selected_stream: null
}

var reticle = {}; // dict[field; crosshair]
var histogramPacketNum = [] // array to be used to create overview histogram
var number_of_packets;

var dataset; // all packets, sorted by pcap_secs
var stream2packetsDict = {};
var stream2packetsArray = [];

// pcap axis
var pcapSecsAxis = d3.svg.axis()
    .tickFormat(hourMinuteMilliseconds)
    .orient('bottom')
    .ticks(5);

// set up brush and brushed function
var brush = d3.svg.brush()
    .on("brushend", function() {
        update_pcaps_domain(brush.empty() ? state.scales['pcap_secs_fixed'].domain() : brush.extent())
    });

// binary search function for pcap_secs
var binary_search_by_pcap_secs =
    d3.bisector(function(d) {
        return d.pcap_secs
    }).left

// helper function for scales
function scaled(name) {
    return function(d) {
        return state.scales[name](d[name]);
    }
}

// get data & visualize
d3.json('/json/' + decodeURIComponent(get_query_param('key')[0]), function(error, json) {
    if (error) return console.error('error', error);

    var begin = new Date().getTime();

    // update title
    document.getElementById("title").innerHTML = json.filename;

    init(json);
    draw();

    var end = new Date().getTime();
    log('Spent on visualization ' + ((end - begin) / 1000) + ' sec.');
})

function init(json) {
    // TODO(katepek): Should sanitize here? E.g., discard bad packets?
    // Packets w/o seq?
    dataset = json.js_packets;

    state.to_plot = get_query_param('to_plot');

    // Leave only packets that have all the fields that we want to plot
    sanitize_dataset();

    dataset.sort(function(x, y) {
        return x['pcap_secs'] - y['pcap_secs'];
    });

    // TODO(katepek): Recalculate and redraw when resized
    dimensions.height.per_chart = Math.max((total_height - dimensions.height.overview - dimensions.page.top - (state.to_plot.length + 1) * (dimensions.height.above_charts + dimensions.height.below_charts + dimensions.height.x_axis)) / state.to_plot.length, 100);
    dimensions.width.chart = total_width - dimensions.page.left - dimensions.width.y_axis - sidebar_width;

    var x_range = [0, dimensions.width.chart];
    var y_range = [dimensions.height.per_chart, 0];

    log('total_height = ' + total_height);
    log('height = ' + dimensions.height.per_chart);

    add_scale('pcap_secs', x_range);
    state.to_plot.forEach(function(d) {
        add_scale(d, y_range)
    });
    // add scale for legend, based on pcap_secs scale
    state.scales['pcap_secs_fixed'] = d3.scale.linear().domain(state.scales['pcap_secs'].domain()).range(state.scales['pcap_secs'].range());

    pcapSecsAxis.scale(state.scales['pcap_secs']);

    // get array of all packetSecs and use a histogram
    var packetSecs = []

    dataset.forEach(function(d) {
        // store time of packet
        packetSecs.push(d.pcap_secs)

        replace_address_with_alias(d, json.aliases);
        // track streams
        var streamId = to_stream_key(d, json.aliases);
        d.streamId = streamId;
        if (!stream2packetsDict[streamId]) {
            stream2packetsDict[streamId] = {
                values: [d]
            };
            stream2packetsArray.push(streamId);
        } else {
            stream2packetsDict[streamId].values.push(d);
        }
    })

    // set up histogram with 1000 bins
    number_of_packets = packetSecs.length;
    histogramPacketNum = d3.layout.histogram().bins(1000)(packetSecs);

    // construct array to keep track of bin edges relative to dataset slices to aid in adding/removing points
    var dataSliceTracker = [];
    var count = 0;
    histogramPacketNum.forEach(function(d, i) {
        dataSliceTracker.push(count)
        count = count + d.y;
    })

    // sort streams by number of packets per stream
    stream2packetsArray.sort(function(a, b) {
        return stream2packetsDict[b].values.length - stream2packetsDict[a].values.length
    })
}

<<<<<<< HEAD
// helper functions for init
function get_query_param(param) {
    var urlKeyValuePairs = {}
    window.location.href.split("#")[1].split("&").forEach(function(d) {
        var m = d.split("=");
        urlKeyValuePairs[m[0]] = m[1]
    })
    return urlKeyValuePairs[param].split(',')
}

function to_stream_key(d, aliases) {
    return d['ta'].replace(/:/g, '') + '---' + d['ra'].replace(/:/g, '');
}

function to_visible_stream_key(d) {
    return d.replace(/---/g, '→')
}

function to_css_stream_key(d) {
    return d.replace(/→/g, '---')
}

function replace_address_with_alias(d, aliases) {
    d['ta'] = aliases[d['ta']] || d['ta']
    d['ra'] = aliases[d['ra']] || d['ra']
}

function complement_stream_id(key) {
    // match any letter/number for aliases
    var re = /(([a-z]|[A-Z]|[0-9])+)---(([a-z]|[A-Z]|[0-9])+)/
    var z = key.match(re)
    return z[3] + "---" + z[1]
=======
var excludedData = {
    'no_pcap_value': {
        count: 0
    },
    'non_positive_pcap_value': {
        count: 0
    },
    'type_ack': {
        count: 0
    },
    'null_ta': {
        count: 0
    },
    'null_ra': {
        count: 0
    },
    'missing_plottype': {
        count: 0
    }
>>>>>>> bf6fab58
}

function sanitize_dataset() {
    var before = dataset.length;
    log('Before filtering: ' + dataset.length);
    dataset = dataset.filter(function(d) {
        if (!d['pcap_secs']) {
            excludedData.no_pcap_value.count++;
        }
        if (d['pcap_secs'] <= 0) {
            excludedData.non_positive_pcap_value.count++;
        }

        // exclude ACK
        if (d['typestr'] == '1D ACK') {
            excludedData.type_ack.count++;
            return false;
        }

        // exclude null ta (remove this?)
        if (!d['ta']) {
            excludedData.null_ta.count++;
            return false;
        }

        for (var idx in state.to_plot) {
            if (!d.hasOwnProperty(state.to_plot[idx])) {
                excludedData.missing_plottype.count++;
            }
        }
        return true;
    });
    log(excludedData)
    log("Percent of packets removed: ", (before - dataset.length) / before)
    log('After filtering: ' + dataset.length);
}

function add_scale(field, range) {
    state.scales[field] = d3.scale[field_settings[field]['scale_type']]()
        .domain([d3.min(dataset, function(d) {
                return d[field]
            }),
            d3.max(dataset, function(d) {
                return d[field]
            })
        ])
        .range(range);
}

function draw() {
    add_butter_bar();

    add_overview();

    state.to_plot.forEach(function(d) {
        visualize(d)
    })

    add_legend();
}

function add_overview() {
    var max = 0;

    // find max bar height and use to set Y axis for overview chart
    histogramPacketNum.forEach(function(d) {
        if (d.y > max) {
            max = d.y;
        }
    })
    state.scales["packetNumPerTenth"] = d3.scale.linear().domain([0, max]).range([dimensions.height.overview, 0])

    // set up axis
    var overviewYaxis = d3.svg.axis()
        .scale(state.scales['packetNumPerTenth'])
        .orient('right')
        .ticks(3);

    var overviewXaxis = d3.svg.axis()
        .scale(state.scales['pcap_secs_fixed'])
        .tickFormat(hourMinuteMilliseconds)
        .orient('bottom')
        .ticks(5);

    // start building the chart
    var overviewChart = d3
        .select('body')
        .append('svg')
        .attr('id', 'histogramZoomNav')
        .attr('width', dimensions.width.chart + dimensions.width.y_axis)
        .attr('height', dimensions.height.overview + dimensions.height.x_axis + dimensions.height.above_charts + dimensions.height.below_charts)
        .append("g")
        .attr("transform", "translate(" + dimensions.page.left + ",0)");

    // append x-axis
    overviewChart.append('g')
        .attr('class', 'axis x overview')
        .attr('transform', 'translate(0,' + dimensions.height.overview + ')')
        .call(overviewXaxis);

    overviewChart.append('g')
        .attr('class', 'axis y overview')
        .attr('transform', 'translate(' + dimensions.width.chart + ', 0)')
        .call(overviewYaxis);

    // draw bars
    overviewChart.selectAll(".histBar")
        .data(histogramPacketNum)
        .enter().append("rect")
        .attr("class", "histBar")
        .attr("x", function(d) {
            return state.scales['pcap_secs_fixed'](d.x)
        })
        .attr("y", function(d) {
            return state.scales["packetNumPerTenth"](d.y);
        })
        .attr("width", function(d) {
            return state.scales['pcap_secs_fixed'](d.x + d.dx) - state.scales['pcap_secs_fixed'](d.x)
        })
        .attr("height", function(d) {
            return dimensions.height.overview - state.scales["packetNumPerTenth"](d.y)
        });

    // set initial x value for brush
    brush.x(state.scales['pcap_secs_fixed'])

    // append brush
    overviewChart.append("g")
        .attr("class", "x brush")
        .call(brush)
        .selectAll("rect")
        .attr("y", -6)
        .attr("height", dimensions.height.overview + 7);
}

function add_butter_bar() {
    var butter_bar_height = 30;
    var svg = d3
        .select('body')
        .append('svg')
        .attr('id', 'butter_bar')
        .attr('width', dimensions.width.chart)
        .attr('height', butter_bar_height);
    svg.append('rect')
        .attr('id', 'butter_bar_box')
        .attr('width', dimensions.width.chart)
        .attr('height', butter_bar_height)
        .style('fill', 'none');
    svg.append('text')
        .attr('id', 'butter_bar_msg')
        .attr('class', 'legend')
        .attr('x', dimensions.width.chart / 2)
        .attr('y', butter_bar_height / 2 + 5)
        .style('fill', 'black')
        .style('font-size', 14);
}

function add_legend() {
    var legend = d3
        .select('body')
        .append('svg')
        .attr('class', 'legend')
        .attr('width', dimensions.width.chart)
        .attr('height', dimensions.height.per_chart)
        .append("g")
        .attr("transform", "translate(" + dimensions.page.left + ",0)");

    var font_width = 6;
    var key_length = font_width * ((12 + 5) * 2 + 1);
    var total_length = key_length;
    var n_cols = Math.floor(total_width / total_length);

    for (var i in stream2packetsArray) {
        var streamId = stream2packetsArray[i];
        var count = stream2packetsDict[streamId].values.length;
        var legend_line_height = 30;
        // only show on legend if more than 1% belong to this stream
        if (count > number_of_packets * .01) {
            var col = i % n_cols;
            var row = Math.floor(i / n_cols);
            legend.append('text')
                .attr('class', 'legend stream_' + streamId)
                .attr('x', col * total_length)
                .attr('y', (row + .5) * legend_line_height)
                .text(to_visible_stream_key(streamId))
                .on('click', function() {
                    select_stream(to_css_stream_key(this.textContent));
                });
        } else {
            break;
        }
    }
}

function butter_bar(text) {
    d3.select('text#butter_bar_msg')
        .style('opacity', 1)
        .text(text);
    d3.select('rect#butter_bar_box')
        .style('opacity', 1)
        .style('fill', 'red');
    d3.select('text#butter_bar_msg')
        .transition()
        .duration(2000)
        .style('opacity', 0);
    d3.select('rect#butter_bar_box')
        .transition()
        .duration(700)
        .style('opacity', 0);
}

d3.select('#tooltip')
    .style('top', dimensions.page.top + 'px')
    .classed('hidden', true)
    .append("svg")
    .attr("width", sidebar_width - 10)
    .attr("height", availableMetrics.length * dimensions.height.tooltip)
    .selectAll('.tooltipValues')
    .data(availableMetrics)
    .enter()
    .append("text")
    .attr("class", "tooltipValues")
    .attr("y", function(k, i) {
        return i * dimensions.height.tooltip + 10
    });

function visualize(field) {
    log('About to visualize ' + field);

    // set up main svg for plot
    var mainChart = d3.select('body')
        .append('svg')
        .attr('class', 'plot_' + field)
        .attr('width', dimensions.width.chart + dimensions.width.y_axis)
        .attr('height', dimensions.height.per_chart + dimensions.height.x_axis + dimensions.height.above_charts + dimensions.height.below_charts)
        .append("g")
        .attr("transform", "translate(" + dimensions.page.left + "," + dimensions.height.above_charts + ")");;

    if (field_settings[field].value_type == 'number') {
        visualize_numbers(field, mainChart)
    } else if (field_settings[field].value_type == 'boolean') {
        visualize_boolean(field, mainChart);
    }

}

// helper functions for draw
function boolean_percent_of_total_area_setup(data, currentField, xFunc) {
    // percent 1 vs 0
    var runningSeq = [];
    var runningCount = 0;
    var rollingAverageLength = 20
    var k = d3.svg.area()
        .x(xFunc)
        .y0(function(d) {
            return dimensions.height.per_chart
        })
        .y1(function(d) {
            if (runningSeq.length > rollingAverageLength) {
                runningCount = runningCount - runningSeq.shift();
            }
            runningSeq.push(d[currentField]);
            runningCount = runningCount + d[currentField];
            return dimensions.height.per_chart * .45 * (1 - runningCount / rollingAverageLength) + dimensions.height.per_chart * .55;
        })
        .interpolate("basis");

    return k(data)
}

function visualize_boolean(field, svg) {

    var boolean_boxes = svg.append('g').attr("class", 'boolean_boxes_' + field).attr("fill", "grey").attr("opacity", .5)

    // rectangle view 
    enter_boolean_boxes_by_dataset(field,
        boolean_boxes.selectAll('.bool_boxes_rect_' + field)
                     .data(dataset, function(d) {
                        return d.pcap_secs
                     }));

    // area chart view
    draw_boolean_percent_chart(field, svg)

    // x and y axis
    draw_metric_x_axis(svg, field);
}

function draw_boolean_percent_chart(field, svg) {
    // area chart showing percent of last 20 that were "bad"
    svg.append("rect")
        .attr("class", "background_box")
        .attr("width", dimensions.width.chart)
        .attr("height", dimensions.height.per_chart * .45)
        .attr("x", 0)
        .attr("y", dimensions.height.per_chart * .55);

    svg.append("path")
        .attr("class", "percent_area_chart_boolean_" + field + " percent_area")
        .attr("d", boolean_percent_of_total_area_setup(dataset, field, scaled('pcap_secs')));
}

function enter_boolean_boxes_by_dataset(fieldName, svg) { 
    svg.enter()
        .append('rect')
        .attr('x', scaled('pcap_secs'))
        .attr('y', function(d) {
            if (d[fieldName] == 1) {
                return 0
            } else {
                return dimensions.height.per_chart * .2
            }
        })
        .attr('width', 2)
        .attr('height', dimensions.height.per_chart * .18)
        .attr('class', 'bool_boxes_rect_' + fieldName);
        
}

function visualize_numbers(field, svg) {
    // set up crosshairs element
    reticle[field] = svg.append('g')
        .attr("class", "focus")
        .style('display', null);

    // draw points
    stream2packetsArray.forEach(function(d) {
        draw_points_per_stream(field, d, stream2packetsDict, svg)
    });
    // x and y axis
    draw_metric_x_axis(svg, field);
    draw_metric_y_axis(svg, field);

    // Add crosshairs
    draw_crosshairs(reticle[field]);

    // append the rectangle to capture mouse movements
    draw_hidden_rect_for_mouseover(svg, field)
}

// visualization set up functions
function draw_points_per_stream(fieldName, streamId, packetsDictionary, svg) {
    svg.append('g').attr("class", 'pcap_vs_' + fieldName + " stream_" + streamId + " metricChart").attr("fill", 'grey')
        .selectAll('.points')
        .data(packetsDictionary[streamId].values)
        .enter()
        .append('circle')
        .attr('class', 'points')
        .attr('cx', scaled('pcap_secs'))
        .attr('cy', scaled(fieldName))
        .attr('r', 2);
}

function draw_metric_y_axis(svg, fieldName) {
    var yAxis = d3.svg.axis()
        .scale(state.scales[fieldName])
        .orient('right')
        .ticks(5);

    // y axis
    svg.append('g')
        .attr('class', 'axis y')
        .attr('transform', 'translate(' + (dimensions.width.chart) + ',0)')
        .call(yAxis);
}

function draw_metric_x_axis(svg, fieldName) {
    // title for plot
    svg.append("text")
        .attr('transform', 'translate(' + dimensions.width.chart / 2 + ',' + (dimensions.height.per_chart + dimensions.height.x_axis + dimensions.height.below_charts / 3) + ')')
        .attr("class", "text-label")
        .attr("text-anchor", "middle")
        .text(fieldName);

    // x axis
    var xaxis = svg.append('g')
        .attr('class', 'axis x metric')
        .on("dblclick", function() {
            var currentDomain = state.scales['pcap_secs'].domain();
            var zoomCenter = state.scales['pcap_secs'].invert(d3.event.x);

            var newDomain = [(zoomCenter - currentDomain[0]) / 2 + currentDomain[0], (zoomCenter - currentDomain[1]) / 2 + currentDomain[1]];

            // update brush domain and visible extent
            brush.extent(newDomain)
            d3.selectAll(".brush").call(brush)

            update_pcaps_domain(newDomain)
        })
        .attr('transform', 'translate(0,' + (dimensions.height.per_chart) + ')')

    xaxis.call(pcapSecsAxis);
    xaxis.append("rect").attr('height', dimensions.height.x_axis).attr('width', dimensions.width.chart).style('opacity', 0);

}

function update_pcaps_domain(newDomain) {
    // update charts
    state.scales['pcap_secs'].domain(newDomain);
    d3.selectAll(".axis.x.metric").call(pcapSecsAxis);
    d3.selectAll(".points").attr('cx', scaled('pcap_secs'))

    // todo: better way of calling this more generally to update x-axis scale?
    state.to_plot.forEach(function(fieldName) {
        if (field_settings[fieldName].value_type == 'boolean') {
            var trimmed_data = trim_by_pcap_secs(dataset);
            d3.selectAll(".percent_area_chart_boolean_" + fieldName).attr("d", boolean_percent_of_total_area_setup(trimmed_data, fieldName, scaled('pcap_secs')));

            var bool_boxes_current = d3.select(".boolean_boxes_" + fieldName)
                                       .selectAll(".bool_boxes_rect_" + fieldName)
                                       .data(trimmed_data, function(d) {
                                            return d.pcap_secs
                                       })
            // exit 
            bool_boxes_current.exit().remove()

            // update
            bool_boxes_current.attr('x', scaled('pcap_secs'));

            // enter
            enter_boolean_boxes_by_dataset(fieldName, bool_boxes_current)

        }
        
    })
}

// helper functions for update
function trim_by_pcap_secs(data) {
    // slice dataset based on desired min/max pcap milliseconds
    var domain = state.scales['pcap_secs'].domain();
    return data.slice(binary_search_by_pcap_secs(data, domain[0]), binary_search_by_pcap_secs(data, domain[1]));
}

// helper functions for selection
function draw_hidden_rect_for_mouseover(svg, fieldName) {
    svg.append('rect')
        .attr('width', dimensions.width.chart)
        .attr('height', dimensions.height.per_chart)
        .attr("class", "plotRect")
        .style('fill', 'none')
        .style('pointer-events', 'all')
        .on('mouseover', function() {
            d3.selectAll(".focus").classed("hidden", false)
        })
        .on('mouseout', function() {
            var x = d3.mouse(this)[0];
            if (x < state.scales['pcap_secs'].range()[0] ||
                x > state.scales['pcap_secs'].range()[1]) {
                d3.select('#tooltip').classed("hidden", true)
                d3.selectAll(".focus").classed("hidden", true)
            }
        })
        .on('click', function() {
            d = find_packet(d3.mouse(this)[0], d3.mouse(this)[1], fieldName, false);
            if (!d) return;
            select_stream(d.streamId);
            update_crosshairs(d, fieldName);
        })
        .on('mousemove', function() {
            d = find_packet(d3.mouse(this)[0], d3.mouse(this)[1], fieldName, true);
            //      if (!state.selected_stream) {
            //          // do nothing
            //      }
            if (!d) return;
            update_crosshairs(d, fieldName);
        });
}

function draw_crosshairs(element) {
    element.append('line')
        .attr('class', 'x')
        .attr('y1', 0)
        .attr('y2', dimensions.height.per_chart);

    element.append('line')
        .attr('class', 'y')
        .attr('x1', 0)
        .attr('x2', dimensions.width.chart);

    element.append('circle')
        .attr('class', 'y')
        .attr('r', 7);

    element.append('text')
        .attr('class', 'y1')
        .attr('dx', 8)
        .attr('dy', '-.5em');
}

function find_packet(x, y, field, lock) {
    if (x < state.scales['pcap_secs'].range()[0] ||
        x > state.scales['pcap_secs'].range()[1] ||
        y > total_height)
        return;

    var pcap_secs = state.scales['pcap_secs'].invert(x);
    var search_in = dataset;

    if (state.selected_stream && lock) {
        search_in = stream2packetsDict[state.selected_stream].values;
    }

    var idx = binary_search_by_pcap_secs(search_in, pcap_secs, 0);
    d = closest_to_y(search_in, idx, x, y, scaled(field), field);

    return d;
}

function closest_to_y(search_in, idx, x, y, scaled_y, field) {
    var idx_range = 50;
    var x_range = 10;
    var scaled_x = scaled('pcap_secs');

    if (search_in.length > 1) {
        idx = Math.abs(x - scaled_x(search_in[idx - 1])) >
            Math.abs(x - scaled_x(search_in[idx])) ?
            idx : idx - 1;
    } else {
        idx = 0;
    }
    var begin = Math.max(0, idx - idx_range);
    var end = Math.min(search_in.length - 1, idx + idx_range);

    var closest_idx = idx;

    var min_x = Math.abs(x - scaled_x(search_in[idx]));
    var min_y = Math.abs(y - scaled_y(search_in[idx]));

    for (var i = begin; i <= end; i++) {
        if (Math.abs(x - scaled_x(search_in[i])) > x_range) {
            continue; // too far away
        }
        if (Math.abs(y - scaled_y(search_in[i])) < min_y ||
            (Math.abs(y - scaled_y(search_in[i])) == min_y &&
                Math.abs(x - scaled_x(search_in[i])) < min_x)) {
            min_x = Math.abs(x - scaled_x(search_in[i]));
            min_y = Math.abs(y - scaled_y(search_in[i]));
            closest_idx = i;
        }
    }

    return search_in[closest_idx];
}

function update_crosshairs(d, field) {
    var detailedInfo = d;

    for (var r_field in reticle) {
        var closest_x = scaled('pcap_secs')(d);
        var closest_y = scaled(r_field)(d);

        reticle[r_field].select('.x')
            .attr('transform', 'translate(' + closest_x + 10 + ',0)');
        reticle[r_field].select('.y')
            .attr('transform', 'translate(0,' + closest_y + ')');

        // note - throws NaN errors when y is not a numeric value
        reticle[r_field].select('circle.y')
            .attr('transform',
                'translate(' + closest_x + ',' + closest_y + ')');
    }

    update_show_Tooltip(detailedInfo);
}

function update_show_Tooltip(data) {
    d3.select('#tooltip')
        .classed('hidden', false)
        .selectAll(".tooltipValues")
        .data(availableMetrics)
        .text(function(k) {
            if (k == "streamId") {
                return k + ": " + to_visible_stream_key(data[k]);
            }
            return k + ": " + data[k]
        });
}

function highlight_stream(streamId) {
    d3.selectAll(".legend").classed("selected", false).classed("selectedComplement", false)

    state.to_plot.forEach(function(d) {
        d3.selectAll(".pcap_vs_" + d).classed("selected", false).classed("selectedComplement", false)
    })

    // select these points
    d3.selectAll('.stream_' + streamId)
        .classed("selected", true)
        .classed("selectedComplement", false);

    d3.selectAll('.stream_' + complement_stream_id(streamId))
        .classed("selectedComplement", true)
        .classed("selected", false);
}

function select_stream(streamId) {

    // if new stream selected, update view & selected stream
    if (!state.selected_stream || streamId != state.selected_stream) {

        // need to clear because from the legend the user can click on another stream even when a stream is "locked"
        // which is not possible from the points since you can only mouseover your state.selected_stream
        highlight_stream(streamId);

        state.selected_stream = streamId;
        butter_bar('Locked to: ' + to_visible_stream_key(streamId));
    } else {
        d3.selectAll(".selected").classed("selected", false);
        d3.selectAll(".selectedComplement").classed("selectedComplement", false);
        state.selected_stream = null;
        butter_bar('Unlocked')
    }
}

// helper functions for time formatting
function hourMinuteMilliseconds(d) {
    return d3.time.format("%H:%M:%S")(new Date(d * 1000))
}

function milliseconds(d) {
    return d3.time.format("%L")(new Date(d * 1000))
}<|MERGE_RESOLUTION|>--- conflicted
+++ resolved
@@ -237,7 +237,7 @@
     })
 }
 
-<<<<<<< HEAD
+
 // helper functions for init
 function get_query_param(param) {
     var urlKeyValuePairs = {}
@@ -270,7 +270,8 @@
     var re = /(([a-z]|[A-Z]|[0-9])+)---(([a-z]|[A-Z]|[0-9])+)/
     var z = key.match(re)
     return z[3] + "---" + z[1]
-=======
+}
+
 var excludedData = {
     'no_pcap_value': {
         count: 0
@@ -290,7 +291,6 @@
     'missing_plottype': {
         count: 0
     }
->>>>>>> bf6fab58
 }
 
 function sanitize_dataset() {
@@ -568,9 +568,9 @@
     // rectangle view 
     enter_boolean_boxes_by_dataset(field,
         boolean_boxes.selectAll('.bool_boxes_rect_' + field)
-                     .data(dataset, function(d) {
-                        return d.pcap_secs
-                     }));
+        .data(dataset, function(d) {
+            return d.pcap_secs
+        }));
 
     // area chart view
     draw_boolean_percent_chart(field, svg)
@@ -593,7 +593,7 @@
         .attr("d", boolean_percent_of_total_area_setup(dataset, field, scaled('pcap_secs')));
 }
 
-function enter_boolean_boxes_by_dataset(fieldName, svg) { 
+function enter_boolean_boxes_by_dataset(fieldName, svg) {
     svg.enter()
         .append('rect')
         .attr('x', scaled('pcap_secs'))
@@ -607,7 +607,7 @@
         .attr('width', 2)
         .attr('height', dimensions.height.per_chart * .18)
         .attr('class', 'bool_boxes_rect_' + fieldName);
-        
+
 }
 
 function visualize_numbers(field, svg) {
@@ -700,11 +700,11 @@
             d3.selectAll(".percent_area_chart_boolean_" + fieldName).attr("d", boolean_percent_of_total_area_setup(trimmed_data, fieldName, scaled('pcap_secs')));
 
             var bool_boxes_current = d3.select(".boolean_boxes_" + fieldName)
-                                       .selectAll(".bool_boxes_rect_" + fieldName)
-                                       .data(trimmed_data, function(d) {
-                                            return d.pcap_secs
-                                       })
-            // exit 
+                .selectAll(".bool_boxes_rect_" + fieldName)
+                .data(trimmed_data, function(d) {
+                    return d.pcap_secs
+                })
+                // exit 
             bool_boxes_current.exit().remove()
 
             // update
@@ -714,7 +714,7 @@
             enter_boolean_boxes_by_dataset(fieldName, bool_boxes_current)
 
         }
-        
+
     })
 }
 
