<!DOCTYPE html>
<html lang="en">
  <head>
    <meta charset="utf-8">
    <style>

    .legend {
      font-size: 14px;
      font-weight: bold;
      text-anchor: left;
    }

    .axis path,
    .axis line {
      fill: none;
      stroke: black;
      stroke-width: 1px;
      shape-rendering: crispEdges;  
    }

    .axis text {
      font-family: sans-serif;
      font-size: 11px;
    }

    .focus {
<<<<<<< HEAD
      opacity: 1;
      stroke: #185195;
    }

    .focus line {
      stroke-width: 1px;
=======
      stroke: black;
      opacity: .5;
    }

    .focus line {
      stroke-width: 2px;
      stroke-dasharray: 13,3;
      opacity: .5;
>>>>>>> 7aee7a13
    }

    .focus circle {
      fill: none;
<<<<<<< HEAD
      stroke-width: 2px;
=======
      stroke: black;
      stroke-width: 3px;
>>>>>>> 7aee7a13
    }

    .focus text {
      font-family: sans-serif;
      font-size: 20px;
<<<<<<< HEAD
      fill: #185195;
=======
      fill: black;
>>>>>>> 7aee7a13
    }

    </style>
    <title>WiFi packets as seen from the space</title>
  </head>
  <body>

  <script type='text/javascript'
        src='//ajax.googleapis.com/ajax/libs/jquery/1.10.2/jquery.min.js'></script>
      <script type='text/javascript' src='http://d3js.org/d3.v3.min.js'></script>
      <script type='text/javascript'>
        // TODO(katepek): Move into a separate JS file

        // TODO(katepek): Top-level TODOs:
        // * moving crosshairs is slow. Execution of the code in search and draw methods
        // take a couple of ms. Timeline of Developer Tools in Chrome shows that groups
        // of Paint methods take up to half a second (see TimelineRawData-20150107T133507
        // in sandbox/)

        var debug = true;
        function log(o) {
          if (debug) {
            console.log(o);
          }
        }

        var w = window,
            d = document,
            e = d.documentElement,
            g = d.getElementsByTagName('body')[0];

        var total_width = w.innerWidth || e.clientWidth || g.clientWidth;
        var total_height = w.innerHeight || e.clientHeight || g.clientHeight;
        var width;  // of a plot
        var height; // of a plot
        var padding = 20;

        // TODO(katepek): Pull in some standard library for this
        var stream_colours =
          ['grey', 'red', 'blue', 'green', 'magenta',
           'black', 'hotpink', 'chocolate', 'deepskyblue', 'gold'];

        var field_settings = {
          'pcap_secs': {
            'parser': parseFloat,
            'scale_type': d3.scale.linear(),
          },
          'seq': {
            'parser': Number,
            'scale_type': d3.scale.linear(),
          },
          'rate': {
            'parser': Number,
            'scale_type': d3.scale.log(),
          },
          'default': {
            'parser': parseFloat,
            'scale_type': d3.scale.linear(),
          }
        }

        function settings(field) {
          if (field_settings.hasOwnProperty(field))
            return field_settings[field];
          return field_settings['default'];
        }

        var to_plot = []; // fields to be plotted against X axis (time)
        var scales  = {}; // dict[field; scale], incl. X axis
        var reticle = {}; // dict[field; crosshair]

        var dataset; // all packets, sorted by pcap_secs
        var streams; // streams: pairs of (transmitter, receiver)
        // dataset split by streams as a list of key-value pairs (key ='ta-ra')
        // sorted descending by the number of packets belonging to each stream
        var stream2packets;

        // When not null, crosshairs will focus only on packets for this stream.
        var selected_stream = null; // one of the key-value pairs of stream2packets

        try {
          $.getJSON('/json/' + get_query_param('key')[0], function(json) {
              begin = new Date().getTime();

              init(JSON.stringify(json));
              draw();

              end = new Date().getTime();
              log('Spent on visualization ' + ((end - begin) / 1000) + ' sec.');
          });
        } catch (error) {
          console.log(error);
        }

        function get_key() {
          parts = window.location.pathname.split('/');
          return parts[parts.length - 1];
        }

        function get_query_param(param) {
         params = window.location.search.substring(1).split('&');
         for (idx in params) {
           if (params[idx].indexOf(param + '=') == 0)
             return params[idx].split('=')[1].split(',');
         }
         return [];
        }

        function to_stream_key(d) {
          return d['ta'] + '-' + d['ra'];
        }

        function from_stream_key(key) {
          return {'ta': key.split('-')[0], 'ra': key.split('-')[1]};
        }

        function to_valid_selector_id(key) {
          return key.replace(/:/g, '').replace('-', '_');
        }

        function init(json_string) {
          // TODO(katepek): Should sanitize here? E.g., discard bad packets?
          // Packets w/o seq?
          js_objects = JSON.parse(json_string);
          dataset = JSON.parse(js_objects['js_packets']);

          streams = JSON.parse(js_objects['js_streams']);

          to_plot = get_query_param('to_plot');

          // Leave only packets that have all the fields that we want to plot
          // and the values there are positive
          sanitize_dataset();

          dataset.sort(function(x, y) {
            return raw('pcap_secs')(x) - raw('pcap_secs')(y);
          });

          stream2packets = d3.nest()
            .key(function(d) {return to_stream_key(d);})
            .sortKeys(function(key1, key2) {
              stream1 = from_stream_key(key1);
              stream2 = from_stream_key(key2);
              stream1_packets = dataset.filter(function(d) {
                return d['ta'] == stream1['ta'] &&
                       d['ra'] == stream1['ra'];
              });
              stream2_packets = dataset.filter(function(d) {
                return d['ta'] == stream2['ta'] &&
                       d['ra'] == stream2['ra'];
              });

              return stream2_packets.length - stream1_packets.length;
            })
            .entries(dataset);

          // TODO(katepek): Recalculate and redraw when resized
          height = (total_height - 3 * to_plot.length * padding) / to_plot.length;
          width = total_width - 4 * padding;

          var x_range = [padding, width - 3 * padding];
          var y_range = [height - 1.5 * padding, 1.5 * padding];

          log('total_height = ' + total_height);
          log('height = ' + height);

          add_scale('pcap_secs', x_range);
          for (idx in to_plot) {
            add_scale(to_plot[idx], y_range);
          }
        }

        function sanitize_dataset() {
          log('Before filtering: ' + dataset.length);
          dataset = dataset.filter(function(d) {
            if (!d.hasOwnProperty('pcap_secs')) return false;
            if (raw('pcap_secs')(d) <= 0) return false;

            if (!d.hasOwnProperty('ta') || !d.hasOwnProperty('ra'))
              return false;

            for (idx in to_plot) {
              if (!d.hasOwnProperty(to_plot[idx])) return false;
            }
            return true;
          });
          log('After filtering: ' + dataset.length);
        }

        function add_scale(field, range) {
          scales[field] = settings(field)['scale_type']
            .domain([d3.min(dataset, raw(field)),
              d3.max(dataset, raw(field))])
            .range(range);
        }

        function raw(name) {
          return function(d) {
            return settings(name)['parser'](d[name]);
          }
        }

        function scaled(name) {
          return function(d) {
            return scales[name](settings(name)['parser'](d[name]));
          }
        }

        function draw() {
          add_butter_bar();

          for (idx in to_plot) {
            visualize(to_plot[idx]);
          }
          add_legend();
        }

        function add_butter_bar() {
          var svg = d3
            .select('body')
            .append('svg')
            .attr('id', 'butter_bar')
            .attr('width', width)
            .attr('height', padding);
          svg.append('rect')
            .attr('id', 'butter_bar_box')
            .attr('width', width)
            .attr('height', padding)
            .style('fill', 'none');
          svg.append('text')
            .attr('id', 'butter_bar_msg')
            .attr('class', 'legend')
            .attr('x', width / 2 - 4 * padding)
            .attr('y', 2 + padding / 2)
            .style('fill', 'black')
            .style('font-size', 14  );
        }

        function add_legend() {
          var svg = d3
            .select('body')
            .append('svg')
            .attr('id', 'legend')
            .attr('width', width)
            .attr('height', height);

          font_width = 6;
          key_length = font_width * ((12 + 5) * 2 + 1);
          total_length = key_length + 4.5 * padding;
          n_cols = Math.floor(total_width / total_length);

          stream2packets.forEach(function(d, i) {
            col = i % n_cols;
            row = Math.floor(i / n_cols);
            svg.append('text')
              .attr('id', 'legend_' + to_valid_selector_id(d.key))
              .attr('x', col * total_length + 2 * padding)
              .attr('y', (row + 1.5) * padding)
              .attr('class', 'legend')
              .style('fill', get_colour(i))
              .text(d.key)
              .on('click', function(){
                set_selected_stream(d);
            });
          });
        }

        function set_selected_stream(stream) {
          if (selected_stream != null) {
            d3.select('text#legend_' + to_valid_selector_id(selected_stream.key))
              .transition().style('font-size', 16);
          }
          if (stream && selected_stream &&
            stream.key == selected_stream.key) {
            stream = null;
          }
          if (stream) {
            d3.select('text#legend_' + to_valid_selector_id(stream.key))
              .transition().style('font-size', 22);
          }
          selected_stream = stream;

          if (selected_stream) {
            butter_bar('Locked down to ' + selected_stream.key);
          } else {
            butter_bar('Not locked');
          }
        }

        function butter_bar(text) {
          d3.select('text#butter_bar_msg')
            .style('opacity', 1)
            .text(text);
          d3.select('rect#butter_bar_box')
            .style('opacity', 1)
            .style('fill', 'red');
          d3.select('text#butter_bar_msg')
            .transition()
            .duration(1500)
            .style('opacity', 0);
          d3.select('rect#butter_bar_box')
            .transition()
            .duration(500)
            .style('opacity', 0);
        }

        function visualize(field) {
          log('About to visualize ' + field);

          var svg = d3
            .select('body')
            .append('svg')
            .attr('id', 'plot_' + field)
            .attr('width', width)
            .attr('height', height);

          var focus = svg.append('g').attr("class", "focus").style('display', null);
          reticle[field] = focus;

          stream2packets.forEach(function(d, i) {
            current_plot_id = 'pcap_vs_' + field + '_' + to_valid_selector_id(d.key);
            log(current_plot_id + ' (' + get_colour(i) + ')');
            log(d.key + "(" + d.values.length + ")");

            svg
              .selectAll(current_plot_id)
              .data(d.values)
              .enter()
              .append('circle')
              .attr('cx', scaled('pcap_secs'))
              .attr('cy', scaled(field))
              .attr('r', 2)
              .attr('fill', get_colour(i))
              .attr('id', current_plot_id);
          });

          // TODO(katepek): Axes seem to show range, not the domain
          var pcapSecsAxis = d3.svg.axis()
            .scale(scales['pcap_secs'])
            .orient('bottom')
            .ticks(5);
          var yAxis = d3.svg.axis()
            .scale(scales[field])
            .orient('right')
            .ticks(5);

          svg.append('g')
            .attr('class', 'axis')
            .attr('transform', 'translate(0,' + (height - 1.5 * padding) + ')')
            .call(pcapSecsAxis);
          svg.append('g')
            .attr('class', 'axis')
            .attr('transform', 'translate(' + (width - 3 * padding) + ',0)')
            .call(yAxis);

          // Add crosshairs
          focus.append('line')
            .attr('class', 'x')
            .attr('y1', 0)
            .attr('y2', height);

          focus.append('line')
            .attr('class', 'y')
            .attr('x1', 0)
            .attr('x2', width);

          focus.append('circle')
            .attr('class', 'y')
<<<<<<< HEAD
            .attr('r', 7);
=======
            .attr('r', 4);
>>>>>>> 7aee7a13

          focus.append('text')
            .attr('class', 'y1')
            .attr('dx', 8)
            .attr('dy', '-.5em');

          // append the rectangle to capture mouse movements
          svg.append('rect')
              .attr('width', width)
              .attr('height', height)
              .style('fill', 'none')
              .style('pointer-events', 'all')
              .on('mouseover', function() {
                for (i in Object.keys(reticle)) {
                  current = reticle[Object.keys(reticle)[i]];
                  current.style('display', null);
                  current.select('.y').style('display', null);
                  current.select('circle.y').style('display', null);
                  current.select('text.y1').style('display', null);
                }
              })
              .on('mouseout', function() {
                x = d3.mouse(this)[0];
                if (x < scales['pcap_secs'].range()[0] ||
                    x > scales['pcap_secs'].range()[1]) {
                  for (i in Object.keys(reticle)) {
                    reticle[Object.keys(reticle)[i]].style('display', 'none');
                  }
                }
              })
              .on('click', function() {
                set_selected_stream(null);
                d = find_packet(d3.mouse(this)[0], d3.mouse(this)[1], field);
                if (!d) return;

                for (idx in stream2packets) {
                  if (stream2packets[idx].key == to_stream_key(d)) {
                    set_selected_stream(stream2packets[idx]);
                    break;
                  }
                }

                draw_crosshairs(d, field);
              })
              .on('mousemove', function() {
                d = find_packet(d3.mouse(this)[0], d3.mouse(this)[1], field);
                if (!d) return;
                draw_crosshairs(d, field);
              });
        }

        function get_colour(i) {
          if (i < stream_colours.length)
            return stream_colours[i];
          return stream_colours[i % stream_colours.length];
        }

        function binary_search_by(field) {
          return d3.bisector(raw(field)).left;
        }

        function find_packet(x, y, field) {
          if (x < scales['pcap_secs'].range()[0] ||
              x > scales['pcap_secs'].range()[1] ||
              y > total_height)
            return;

          pcap_secs = scales['pcap_secs'].invert(x);
          search_in = dataset;

          if (selected_stream) {
            search_in = selected_stream.values;
          }

          idx = binary_search_by('pcap_secs')(search_in, pcap_secs, 0);
          d = closest_to_y(search_in, idx, x, y, scaled(field), field);

          return d;
        }

        function closest_to_y(search_in, idx, x, y, scaled_y, field) {
          idx_range = 50;
          x_range = 10;
          scaled_x = scaled('pcap_secs');

          idx = Math.abs(x - scaled_x(search_in[idx - 1])) >
                Math.abs(x - scaled_x(search_in[idx])) ?
                idx : idx - 1;

          begin = Math.max(0, idx - idx_range);
          end = Math.min(search_in.length - 1, idx + idx_range);

          closest_idx = idx;

          min_x = Math.abs(x - scaled_x(search_in[idx]));
          min_y = Math.abs(y - scaled_y(search_in[idx]));

          for (i = begin; i <= end; i++) {
            if (Math.abs(x - scaled_x(search_in[i])) > x_range) {
              continue; // too far away
            }
            if (Math.abs(y - scaled_y(search_in[i])) < min_y ||
              (Math.abs(y - scaled_y(search_in[i])) == min_y &&
                Math.abs(x - scaled_x(search_in[i])) < min_x)) {
              min_x = Math.abs(x - scaled_x(search_in[i]));
              min_y = Math.abs(y - scaled_y(search_in[i]));
              closest_idx = i;
            }
          }

          return search_in[closest_idx];
        }

        function draw_crosshairs(d, field) {
          for (i in Object.keys(reticle)) {
            r_field = Object.keys(reticle)[i];

            closest_x = scaled('pcap_secs')(d);
            closest_y = scaled(r_field)(d);

            reticle[r_field].select('.x')
              .attr('transform', 'translate(' + closest_x + ',0)');
            reticle[r_field].select('.y')
              .attr('transform', 'translate(0,' + closest_y + ')');

            reticle[r_field].select('circle.y')
                .attr('transform',
                      'translate(' + closest_x + ',' + closest_y + ')');
            reticle[r_field].select('text.y1')
              .attr('transform',
                    'translate(' + closest_x + ',' + closest_y + ')')
              .text('secs=' + d['pcap_secs'] +
                '; ' + r_field + '=' + d[r_field]);
          }
        }

      </script>

  </body>
</html><|MERGE_RESOLUTION|>--- conflicted
+++ resolved
@@ -24,43 +24,23 @@
     }
 
     .focus {
-<<<<<<< HEAD
       opacity: 1;
       stroke: #185195;
     }
 
     .focus line {
       stroke-width: 1px;
-=======
-      stroke: black;
-      opacity: .5;
-    }
-
-    .focus line {
-      stroke-width: 2px;
-      stroke-dasharray: 13,3;
-      opacity: .5;
->>>>>>> 7aee7a13
     }
 
     .focus circle {
       fill: none;
-<<<<<<< HEAD
       stroke-width: 2px;
-=======
-      stroke: black;
-      stroke-width: 3px;
->>>>>>> 7aee7a13
     }
 
     .focus text {
       font-family: sans-serif;
       font-size: 20px;
-<<<<<<< HEAD
       fill: #185195;
-=======
-      fill: black;
->>>>>>> 7aee7a13
     }
 
     </style>
@@ -429,11 +409,7 @@
 
           focus.append('circle')
             .attr('class', 'y')
-<<<<<<< HEAD
             .attr('r', 7);
-=======
-            .attr('r', 4);
->>>>>>> 7aee7a13
 
           focus.append('text')
             .attr('class', 'y1')
