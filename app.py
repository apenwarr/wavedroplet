--- conflicted
+++ resolved
@@ -334,18 +334,10 @@
     pcapdata = PcapData.GetOrInsertFromBlob(blob_info)
 
     self.response.headers['Content-Type'] = 'application/json'
-<<<<<<< HEAD
-    # include in js_bundle any content to be included in json being passed to index.html
-    js_bundle = {
-        'js_packets': pcapdata.js_packets,
-        'js_streams': pcapdata.js_streams,
-    }
-    self.response.out.write(json.dumps(js_bundle))
-=======
+
     jscache = _MaybeCache(blob_info=blob_info, pcapdata=pcapdata,
                           start_time=None, end_time=None)
     self.response.out.write(json.dumps(jscache))
->>>>>>> ef499135
 
 
 def Handle500(unused_req, resp, exc):
